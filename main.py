from fastapi import FastAPI, UploadFile, File, HTTPException, Body
from fastapi.responses import JSONResponse, StreamingResponse, HTMLResponse
import uvicorn
import cv2
import tempfile
import os
import time
from typing import Dict, List
<<<<<<< HEAD
from azure_integrations import (
    blob_enabled,
    blob_upload_bytes,
    blob_list_videos,
    resolve_path_for_processing,
    sb_enabled,
    sb_send_json,
)
=======
from collections import deque
from datetime import datetime
>>>>>>> 7d71a422
try:
    from ultralytics import YOLO  # type: ignore
except Exception:
    YOLO = None

from fastapi import FastAPI
app = FastAPI()

@app.get("/")
def root():
    return {"status": "ok"}

@app.get("/dashboard")
def dashboard():
    return "<h1>Dashboard works 🎯</h1>"


app = FastAPI(title="Crowd Data Ingestion - Video Uploader")

# In-memory location configs keyed by filename.
# Each config: {"location_id": str, "area_m2": float, "roi": List[[x,y], ...], "lat": float, "lon": float}
LOCATION_CONFIGS: Dict[str, Dict[str, object]] = {}

# Global live metrics per filename for map/dashboard
# { filename: { ts, location_id, count, density_mp, density_m2 (optional), lat, lon, severity } }
GLOBAL_METRICS: Dict[str, Dict[str, object]] = {}

# Alerts config and state
CONFIG: Dict[str, float] = {
    "density_threshold": 12.0,
    "panic_threshold": 0.7,
    "panic_window": 10,
    "panic_scale": 8.0,
}
ALERT_STATE: Dict[str, object] = {"latest": None, "by_source": {}}

def _now_iso() -> str:
    return datetime.utcnow().isoformat() + "Z"

def _compute_panic_index(history: deque, current_count: int) -> float:
    if not history:
        return 0.0
    avg = sum(history) / len(history)
    diff = abs(current_count - avg)
    scale = CONFIG.get("panic_scale", 8.0) or 1.0
    v = diff / scale
    return 0.0 if v < 0 else (1.0 if v > 1 else v)

def _record_alert(source: str, count: int, density_per_mp: float, panic_index: float, severity: str):
    alert = {
        "time": _now_iso(),
        "source": source,
        "count": int(count),
        "density_per_mp": round(density_per_mp, 3),
        "panic_index": round(panic_index, 3),
        "severity": severity,
        "message": f"{severity}: density={density_per_mp:.2f}/MP, panic={panic_index:.2f}, count={count}",
    }
    ALERT_STATE["latest"] = alert
    by_src = ALERT_STATE.get("by_source") or {}
    by_src[source] = alert
    ALERT_STATE["by_source"] = by_src

@app.get("/")
async def root():
    return {"status": "ok", "service": "video-uploader"}

@app.post("/video/analyze")
async def analyze_video(file: UploadFile = File(...)):
    if not file.filename:
        raise HTTPException(status_code=400, detail="No file uploaded")

    suffix = os.path.splitext(file.filename)[1].lower()
    if suffix not in {".mp4", ".avi", ".mov", ".mkv", ".webm"}:
        # Allow unknown as well; OpenCV may still read. Just warn.
        pass

    # Save to a temporary file so OpenCV can read it
    try:
        with tempfile.NamedTemporaryFile(delete=False, suffix=suffix) as tmp:
            tmp_path = tmp.name
            content = await file.read()
            tmp.write(content)
    except Exception as e:
        raise HTTPException(status_code=500, detail=f"Failed saving uploaded file: {e}")

    cap = cv2.VideoCapture(tmp_path)
    if not cap.isOpened():
        try:
            os.unlink(tmp_path)
        except Exception:
            pass
        raise HTTPException(status_code=400, detail="Failed to open video. Unsupported or corrupted file.")

    frame_count = 0
    width = int(cap.get(cv2.CAP_PROP_FRAME_WIDTH))
    height = int(cap.get(cv2.CAP_PROP_FRAME_HEIGHT))
    fps = cap.get(cv2.CAP_PROP_FPS) or 0.0

    # Iterate frames quickly without decoding to display
    try:
        while True:
            ret, _ = cap.read()
            if not ret:
                break
            frame_count += 1
    finally:
        cap.release()
        try:
            os.unlink(tmp_path)
        except Exception:
            pass

    duration = frame_count / fps if fps and fps > 0 else None

    return JSONResponse(
        {
            "filename": file.filename,
            "frames": frame_count,
            "fps": round(fps, 3) if fps else None,
            "resolution": {"width": width, "height": height},
            "duration_seconds": round(duration, 3) if duration else None,
        }
    )

@app.post("/video/upload")
async def upload_to_blob(file: UploadFile = File(...)):
    if not file.filename:
        raise HTTPException(status_code=400, detail="No file uploaded")
    if not blob_enabled():
        raise HTTPException(status_code=500, detail="Blob storage not configured")
    # Read and upload in chunks
    size = 0
    chunks = []
    while True:
        chunk = await file.read(1024 * 1024)
        if not chunk:
            break
        chunks.append(chunk)
        size += len(chunk)
    try:
        blob_upload_bytes(file.filename, b"".join(chunks), overwrite=True)
    except Exception as e:
        raise HTTPException(status_code=500, detail=f"Failed to upload to blob: {e}")
    return JSONResponse({"ok": True, "blob": file.filename, "size": size})

def _list_demo_videos() -> List[Dict[str, object]]:
    exts = {".mp4", ".avi", ".mov", ".mkv", ".webm"}
    items: List[Dict[str, object]] = []
    for name in os.listdir('.'):
        p = os.path.join('.', name)
        if os.path.isfile(p):
            ext = os.path.splitext(name)[1].lower()
            if ext in exts:
                try:
                    size = os.path.getsize(p)
                except Exception:
                    size = None
                if size and size > 0:
                    items.append({"filename": name, "path": p, "size_bytes": size})
    return items

def _hog_detector():
    hog = cv2.HOGDescriptor()
    hog.setSVMDetector(cv2.HOGDescriptor_getDefaultPeopleDetector())
    return hog

def _hog_detect(frame, hog, hit_threshold: float = 0.0, win_stride=(6, 6), padding=(8, 8), scale: float = 1.05, nms_thresh: float = 0.3):
    rects, weights = hog.detectMultiScale(frame, hitThreshold=hit_threshold, winStride=win_stride, padding=padding, scale=scale)
    if rects is None or len(rects) == 0:
        return []
    bboxes = []
    confs = []
    for (x, y, w, h), wgt in zip(rects, weights if weights is not None else [0.0] * len(rects)):
        bboxes.append([int(x), int(y), int(w), int(h)])
        confs.append(float(wgt))
    idxs = cv2.dnn.NMSBoxes(bboxes, confs, score_threshold=0.0, nms_threshold=nms_thresh)
    if idxs is None or len(idxs) == 0:
        return []
    sel = []
    for i in idxs:
        j = int(i[0]) if hasattr(i, '__len__') else int(i)
        x, y, w, h = bboxes[j]
        sel.append((x, y, w, h))
    return sel

_YOLO_MODEL = None

def _get_yolo():
    global _YOLO_MODEL
    if _YOLO_MODEL is None:
        if YOLO is None:
            raise HTTPException(status_code=500, detail="YOLO not available. Install ultralytics.")
        weights_path = os.path.join(os.path.dirname(os.path.abspath(__file__)), 'yolov8n.pt')
        _YOLO_MODEL = YOLO(weights_path)
    return _YOLO_MODEL

def _yolo_detect(frame, conf: float = 0.3, iou: float = 0.5, imgsz: int = 640):
    model = _get_yolo()
    # Force CPU by default so it works without CUDA; lower imgsz if needed for speed.
    res = model.predict(frame, conf=conf, iou=iou, imgsz=imgsz, device='cpu', verbose=False)[0]
    boxes = []
    if res and hasattr(res, 'boxes') and res.boxes is not None:
        for b in res.boxes:
            try:
                cls_id = int(b.cls.item()) if hasattr(b.cls, 'item') else int(b.cls)
                if cls_id != 0:
                    continue
                x1, y1, x2, y2 = b.xyxy[0].tolist()
                boxes.append((int(x1), int(y1), int(x2 - x1), int(y2 - y1)))
            except Exception:
                continue
    return boxes

def _analyze_video_file(path: str, frame_stride: int = 5, resize_width: int = 960, detector: str = 'hog') -> Dict[str, object]:
    cap = cv2.VideoCapture(path)
    if not cap.isOpened():
        raise HTTPException(status_code=400, detail=f"Failed to open video: {os.path.basename(path)}")
    width = int(cap.get(cv2.CAP_PROP_FRAME_WIDTH))
    height = int(cap.get(cv2.CAP_PROP_FRAME_HEIGHT))
    fps = cap.get(cv2.CAP_PROP_FPS) or 0.0
    total_frames = int(cap.get(cv2.CAP_PROP_FRAME_COUNT) or 0)
    hog = _hog_detector()
    processed = 0
    detections_total = 0
    max_in_frame = 0
    timeline: List[int] = []
    idx = 0
    try:
        while True:
            ret, frame = cap.read()
            if not ret:
                # Loop: rewind to start and try again
                cap.set(cv2.CAP_PROP_POS_FRAMES, 0)
                idx = 0
                continue
            if frame_stride > 1 and (idx % frame_stride) != 0:
                idx += 1
                continue
            if resize_width and frame is not None and frame.shape[1] > resize_width:
                ratio = resize_width / float(frame.shape[1])
                new_h = int(frame.shape[0] * ratio)
                frame = cv2.resize(frame, (resize_width, new_h))
            if detector == 'yolo':
                rects = _yolo_detect(frame, conf=0.3, iou=0.5, imgsz=640)
            else:
                rects = _hog_detect(frame, hog, hit_threshold=0.0, win_stride=(6, 6), padding=(8, 8), scale=1.05, nms_thresh=0.3)
            count = len(rects)
            timeline.append(count)
            detections_total += count
            if count > max_in_frame:
                max_in_frame = count
            processed += 1
            idx += 1
    finally:
        cap.release()
    avg_per_frame = (detections_total / processed) if processed else 0.0
    duration = (total_frames / fps) if fps and fps > 0 else None
    # Density per megapixel as a camera-agnostic proxy
    area_mp = (width * height) / 1_000_000.0 if width and height else 0.0
    avg_density_per_mp = (avg_per_frame / area_mp) if area_mp else 0.0
    max_density_per_mp = (max_in_frame / area_mp) if area_mp else 0.0
    out = {
        "file": os.path.basename(path),
        "resolution": {"width": width, "height": height},
        "fps": round(fps, 3) if fps else None,
        "frames_total": total_frames,
        "frames_processed": processed,
        "detections_total": int(detections_total),
        "avg_per_processed_frame": round(avg_per_frame, 3),
        "max_in_frame": int(max_in_frame),
        "duration_seconds": round(duration, 3) if duration else None,
        "timeline_sample": timeline[:200],
        "avg_density_per_mp": round(avg_density_per_mp, 3),
        "max_density_per_mp": round(max_density_per_mp, 3)
    }
    # If we have a location config for this filename, include true density per m^2 using average count
    fname = out["file"]
    cfg = LOCATION_CONFIGS.get(fname)
    if cfg and isinstance(cfg.get("area_m2"), (int, float)) and cfg.get("area_m2"):
        area_m2 = float(cfg["area_m2"])  # user-provided calibrated area
        out["avg_density_per_m2"] = round((avg_per_frame / area_m2), 3)
        out["max_density_per_m2"] = round((max_in_frame / area_m2), 3)
        out["location_id"] = cfg.get("location_id")
    return out

@app.get("/videos/demo")
async def list_demo_videos():
    items = _list_demo_videos()
    if not items:
        return JSONResponse({"videos": [], "message": "No non-empty demo videos found in current directory."})
    # Auto-geotag first two non-empty videos if not present
    try:
        if len(items) >= 1:
            f0 = items[0]["filename"]
            cfg0 = LOCATION_CONFIGS.get(f0, {})
            if "location_id" not in cfg0: cfg0["location_id"] = "Secunderabad Railway Station"
            if "area_m2" not in cfg0: cfg0["area_m2"] = 1000.0
            if "roi" not in cfg0: cfg0["roi"] = []
            if "lat" not in cfg0: cfg0["lat"] = 17.4399
            if "lon" not in cfg0: cfg0["lon"] = 78.4983
            LOCATION_CONFIGS[f0] = cfg0
        if len(items) >= 2:
            f1 = items[1]["filename"]
            cfg1 = LOCATION_CONFIGS.get(f1, {})
            if "location_id" not in cfg1: cfg1["location_id"] = "Uppal, Telangana"
            if "area_m2" not in cfg1: cfg1["area_m2"] = 1000.0
            if "roi" not in cfg1: cfg1["roi"] = []
            if "lat" not in cfg1: cfg1["lat"] = 17.4056
            if "lon" not in cfg1: cfg1["lon"] = 78.5596
            LOCATION_CONFIGS[f1] = cfg1
    except Exception:
        pass
    return JSONResponse({"videos": items})

@app.get("/videos/source")
async def list_all_sources():
    local = _list_demo_videos()
    try:
        blobs = blob_list_videos()
    except Exception:
        blobs = []
    return JSONResponse({"local": local, "blob": blobs})

@app.post("/videos/analyze/demo")
async def analyze_demo_videos(filename: str = None, frame_stride: int = 5, detector: str = 'hog'):
    items = _list_demo_videos()
    try:
        items += blob_list_videos()
    except Exception:
        pass
    if not items:
        raise HTTPException(status_code=400, detail="No demo videos found")
    targets: List[Dict[str, object]]
    if filename:
        targets = [it for it in items if it["filename"] == filename]
        if not targets:
            raise HTTPException(status_code=404, detail="Requested filename not found or empty")
    else:
        targets = items
    if detector not in {"hog", "yolo"}:
        raise HTTPException(status_code=400, detail="detector must be 'hog' or 'yolo'")
    if detector == 'yolo' and YOLO is None:
        raise HTTPException(status_code=500, detail="YOLO not available. Install ultralytics.")
    results: List[Dict[str, object]] = []
    for it in targets:
        proc_path, cleanup = resolve_path_for_processing(it["path"])  # may be same path if local
        try:
            res = _analyze_video_file(proc_path, frame_stride=frame_stride, detector=detector)
        except HTTPException as e:
            raise e
        except Exception as e:
            raise HTTPException(status_code=500, detail=f"Failed analyzing {it['filename']}: {e}")
        finally:
            try:
                cleanup()
            except Exception:
                pass
        results.append(res)
    return JSONResponse({"results": results})

def _severity_for_count(count: int) -> Dict[str, object]:
    if count <= 3:
        return {"label": "SAFE", "color": (0, 200, 0)}
    if count <= 8:
        return {"label": "MODERATE", "color": (0, 215, 255)}  # yellow-ish (BGR)
    return {"label": "CRITICAL", "color": (0, 0, 255)}

def _point_in_polygon(x: int, y: int, poly: List[List[int]]) -> bool:
    # Ray casting algorithm
    inside = False
    n = len(poly)
    if n < 3:
        return False
    for i in range(n):
        x1, y1 = poly[i]
        x2, y2 = poly[(i + 1) % n]
        if ((y1 > y) != (y2 > y)) and (x < (x2 - x1) * (y - y1) / (y2 - y1 + 1e-9) + x1):
            inside = not inside
    return inside

def _stream_overlay(path: str, frame_stride: int = 2, resize_width: int = 960, detector: str = 'hog'):
    cap = cv2.VideoCapture(path)
    if not cap.isOpened():
        yield b""
        return
    hog = _hog_detector() if detector != 'yolo' else None
    fps = cap.get(cv2.CAP_PROP_FPS) or 0.0
    idx = 0
    filename = os.path.basename(path)
    cfg = LOCATION_CONFIGS.get(filename)
    # alert history window for panic index
    panic_window = int(CONFIG.get("panic_window", 10) or 10)
    recent_counts: deque = deque(maxlen=panic_window)
    try:
        while True:
            ret, frame = cap.read()
            if not ret:
                # Loop: rewind to start and continue
                cap.set(cv2.CAP_PROP_POS_FRAMES, 0)
                idx = 0
                continue
            if frame_stride > 1 and (idx % frame_stride) != 0:
                idx += 1
                continue
            if resize_width and frame is not None and frame.shape[1] > resize_width:
                ratio = resize_width / float(frame.shape[1])
                new_h = int(frame.shape[0] * ratio)
                frame = cv2.resize(frame, (resize_width, new_h))
            if detector == 'yolo':
                rects = _yolo_detect(frame, conf=0.35, iou=0.5, imgsz=640)
            else:
                rects = _hog_detect(frame, hog, hit_threshold=0.0, win_stride=(6, 6), padding=(8, 8), scale=1.05, nms_thresh=0.3)
            count = 0
            if rects:
                # If ROI is defined, filter boxes whose center lies inside ROI
                roi = cfg.get("roi") if cfg else None
                filtered = []
                if roi and isinstance(roi, list) and len(roi) >= 3:
                    for (x, y, w, h) in rects:
                        cx, cy = x + w // 2, y + h // 2
                        if _point_in_polygon(cx, cy, roi):
                            filtered.append((x, y, w, h))
                else:
                    filtered = rects
                count = len(filtered)
                for (x, y, w, h) in filtered:
                    cv2.rectangle(frame, (x, y), (x + w, y + h), (0, 255, 0), 2)

            # Overlay banner with severity and count
            h, w = frame.shape[:2]
            sev = _severity_for_count(count)
            banner_h = max(30, h // 16)
            overlay = frame.copy()
            cv2.rectangle(overlay, (0, 0), (w, banner_h), sev["color"], thickness=-1)
            alpha = 0.35
            frame = cv2.addWeighted(overlay, alpha, frame, 1 - alpha, 0)
            # Density per megapixel (people/MP)
            area_mp = (w * h) / 1_000_000.0 if w and h else 0.0
            dens = (count / area_mp) if area_mp else 0.0
            # Compute panic and record alert on threshold or CRITICAL severity
            panic = _compute_panic_index(recent_counts, count)
            recent_counts.append(count)
            if sev['label'] == 'CRITICAL' or dens > (CONFIG.get('density_threshold', 12.0) or 12.0) or panic > (CONFIG.get('panic_threshold', 0.7) or 0.7):
                _record_alert(filename, count, dens, panic, 'CRITICAL' if sev['label'] == 'CRITICAL' else sev['label'])

            label = f"{sev['label']} | Count: {count} | Dens: {dens:.2f}/MP"
            # If location config includes true area, show people per m^2
            if cfg and isinstance(cfg.get("area_m2"), (int, float)) and cfg.get("area_m2"):
                area_m2 = float(cfg["area_m2"])
                dens_m2 = (count / area_m2) if area_m2 > 0 else 0.0
                label += f" | {dens_m2:.2f}/m^2"
            cv2.putText(frame, label, (10, int(banner_h * 0.7)), cv2.FONT_HERSHEY_SIMPLEX, 0.7, (255, 255, 255), 2, cv2.LINE_AA)
            # Optional timestamp/second estimate
            if fps and fps > 0:
                sec = int(idx / fps)
                cv2.putText(frame, f"t={sec}s", (w - 90, int(banner_h * 0.7)), cv2.FONT_HERSHEY_SIMPLEX, 0.6, (255, 255, 255), 2, cv2.LINE_AA)

            # Draw ROI polygon if configured
            if cfg and isinstance(cfg.get("roi"), list) and len(cfg["roi"]) >= 3:
                pts = cfg["roi"]
                poly = [(int(px), int(py)) for (px, py) in pts]
                # Use numpy if available to draw filled polygon with transparency
                try:
                    import numpy as np  # local import to avoid top-level change
                    overlay2 = frame.copy()
                    cv2.fillPoly(overlay2, [np.array(poly, dtype=np.int32)], color=(255, 255, 0))
                    frame = cv2.addWeighted(overlay2, 0.15, frame, 0.85, 0)
                    cv2.polylines(frame, [np.array(poly, dtype=np.int32)], isClosed=True, color=(255, 255, 0), thickness=2)
                except Exception:
                    # Fallback: draw just polyline without fill
                    for i in range(len(poly)):
                        p1 = poly[i]
                        p2 = poly[(i + 1) % len(poly)]
                        cv2.line(frame, p1, p2, (255, 255, 0), 2)

            # Publish live metrics for map/dashboard
            loc_id = cfg.get("location_id") if cfg else filename
            lat = cfg.get("lat") if cfg else None
            lon = cfg.get("lon") if cfg else None
            payload = {
                "ts": int(time.time()),
                "filename": filename,
                "location_id": loc_id,
                "count": int(count),
                "density_mp": round(float(dens), 3),
                "severity": _severity_for_count(count)["label"],
            }
            if cfg and isinstance(cfg.get("area_m2"), (int, float)) and cfg.get("area_m2"):
                payload["density_m2"] = round((count / float(cfg["area_m2"])) if float(cfg["area_m2"]) > 0 else 0.0, 3)
            if isinstance(lat, (int, float)) and isinstance(lon, (int, float)):
                payload["lat"] = float(lat)
                payload["lon"] = float(lon)
            GLOBAL_METRICS[filename] = payload

            ok, buf = cv2.imencode('.jpg', frame, [int(cv2.IMWRITE_JPEG_QUALITY), 75])
            if not ok:
                idx += 1
                continue
            jpg = buf.tobytes()
            yield (b"--frame\r\n"
                   b"Content-Type: image/jpeg\r\n\r\n" + jpg + b"\r\n")
            idx += 1
    finally:
        cap.release()

@app.get("/videos/stream")
async def stream_demo_video(filename: str, frame_stride: int = 2, detector: str = 'hog'):
    items = _list_demo_videos()
    try:
        items += blob_list_videos()
    except Exception:
        pass
    if not any(it["filename"] == filename for it in items):
        raise HTTPException(status_code=404, detail="Requested filename not found or empty")
    path = next(it["path"] for it in items if it["filename"] == filename)
    if detector not in {"hog", "yolo"}:
        raise HTTPException(status_code=400, detail="detector must be 'hog' or 'yolo'")
    if detector == 'yolo' and YOLO is None:
        raise HTTPException(status_code=500, detail="YOLO not available. Install ultralytics.")
    proc_path, cleanup = resolve_path_for_processing(path)
    def _gen():
        try:
            gen = _stream_overlay(proc_path, frame_stride=frame_stride, detector=detector)
            for chunk in gen:
                yield chunk
        finally:
            try:
                cleanup()
            except Exception:
                pass
    return StreamingResponse(_gen(), media_type="multipart/x-mixed-replace; boundary=frame")

@app.get("/dashboard")
async def dashboard():
    html = """
    <!doctype html>
    <html>
    <head>
      <meta charset=\"utf-8\" />
      <meta name=\"viewport\" content=\"width=device-width, initial-scale=1\" />
      <title>Crowd Demo Dashboard</title>
      <style>
        body { font-family: system-ui, sans-serif; margin: 20px; }
        #list { margin-bottom: 12px; }
        #controls { margin-bottom: 12px; }
        button { margin: 4px; padding: 8px 12px; }
        .grid { display: grid; grid-template-columns: repeat(3, 1fr); gap: 12px; }
        .panel { border: 1px solid #ddd; border-radius: 6px; padding: 6px; }
        .panel h4 { margin: 4px 0; font-size: 14px; }
        img { width: 100%; border-radius: 6px; }
        #map { height: 420px; margin-top: 16px; border: 1px solid #ddd; border-radius: 6px; }
        .sev-safe { color: #1a7f37; }
        .sev-moderate { color: #b58900; }
        .sev-critical { color: #d73a49; }
      </style>
      <link rel="stylesheet" href="https://unpkg.com/leaflet@1.9.4/dist/leaflet.css" />
      <script src="https://unpkg.com/leaflet@1.9.4/dist/leaflet.js"></script>
      <link rel="stylesheet" href="https://unpkg.com/leaflet-routing-machine@latest/dist/leaflet-routing-machine.css" />
      <script src="https://unpkg.com/leaflet-routing-machine@latest/dist/leaflet-routing-machine.js"></script>
    </head>
    <body>
      <h2>Crowd Detection - Demo Videos</h2>
      <div id="alertBox" style="display:none;padding:12px 14px;border-radius:8px;color:#fff;position:fixed;top:16px;right:16px;z-index:1000;box-shadow:0 6px 16px rgba(0,0,0,0.2);"></div>
      <div id="list">Loading...</div>
      <div id="controls">
        <label>Detector: <select id="det"><option value="hog" selected>HOG</option><option value="yolo">YOLOv8</option></select></label>
        <label>Frame stride: <input id="stride" type="number" value="2" min="1" max="10" /></label>
        <button id="start">Start Selected (max 3)</button>
        <button id="stop">Stop All</button>
        <button id="useLoc">Select Current Location</button>
        <input id="ulat" type="number" step="any" placeholder="lat" style="width:110px;" />
        <input id="ulon" type="number" step="any" placeholder="lon" style="width:110px;" />
        <button id="setLoc">Place User Marker</button>
        <button id="pickOnMap">Pick on Map</button>
        <button id="recenter">Recenter</button>
      </div>
      <div class="grid">
        <div class="panel"><h4 id="t1">Panel 1</h4><img id="p1" src="" alt="panel1" /></div>
        <div class="panel"><h4 id="t2">Panel 2</h4><img id="p2" src="" alt="panel2" /></div>
        <div class="panel"><h4 id="t3">Panel 3</h4><img id="p3" src="" alt="panel3" /></div>
      </div>

      <h3>Live Congestion Map (OSM + OSRM)</h3>
      <div id="map"></div>
      <script>
        let videos = [];
        let alertHideTimer = null;
        let perSourcePopupAt = {}; // source -> last popup ms
        async function load() {
          const r = await fetch('/videos/source');
          const j = await r.json();
          const list = document.getElementById('list');
          list.innerHTML = '';
          const src = (j.blob || []);
          if (!src || src.length === 0) { list.textContent = 'No blob videos found.'; return; }
          videos = src;
          src.forEach((v, i) => {
            const id = 'sel_' + i;
            const row = document.createElement('div');
            const cb = document.createElement('input'); cb.type = 'checkbox'; cb.id = id; cb.value = v.filename;
            const lab = document.createElement('label'); lab.setAttribute('for', id); lab.textContent = v.filename;
            row.appendChild(cb); row.appendChild(lab);
            list.appendChild(row);
          });
          try {
            const lr = await fetch('/locations');
            const lj = await lr.json();
            locationsCache = lj.locations || {};
          } catch(e) { locationsCache = {}; }
        }

        function stopAll() {
          ['p1','p2','p3'].forEach(id => { document.getElementById(id).src = ''; });
          ['t1','t2','t3'].forEach(id => { document.getElementById(id).textContent = 'Panel'; });
        }

        function startSelected() {
          stopAll();
          const det = document.getElementById('det').value;
          const s = document.getElementById('stride').value || 2;
          const checked = Array.from(document.querySelectorAll('#list input[type=checkbox]:checked')).slice(0,3);
          const panels = [ ['p1','t1'], ['p2','t2'], ['p3','t3'] ];
          checked.forEach((c, idx) => {
            const [imgId, tId] = panels[idx];
            document.getElementById(imgId).src = '/videos/stream?filename=' + encodeURIComponent(c.value) + '&frame_stride=' + s + '&detector=' + det;
            document.getElementById(tId).textContent = c.value;
          });

          // Pan map to selected locations and open popups once markers are ready
          const pts = [];
          checked.forEach(c => {
            const cfg = locationsCache[c.value];
            if(cfg && typeof cfg.lat === 'number' && typeof cfg.lon === 'number'){
              pts.push([cfg.lat, cfg.lon]);
            }
          });
          if(pts.length === 1){ map.flyTo(pts[0], 14); }
          if(pts.length > 1){
            const b = L.latLngBounds(pts.map(p => L.latLng(p[0], p[1])));
            map.fitBounds(b.pad(0.2));
          }
          // Try to open the popups shortly after, when markers exist
          setTimeout(() => {
            checked.forEach(c => {
              const key = c.value;
              if(markers.has(key)){
                markers.get(key).marker.openPopup();
              }
            });
          }, 800);
        }

        async function pollAlerts(){
          try{
            const r = await fetch('/alerts/by_source');
            if(!r.ok) return;
            const j = await r.json();
            const by = j && j.by_source ? j.by_source : {};
            const entries = Object.values(by);
            if(!entries.length) return;
            const now = Date.now();
            for(const a of entries){
              if(!a || (a.severity||'').toUpperCase() !== 'CRITICAL') continue;
              const src = a.source || 'unknown';
              const lastAt = perSourcePopupAt[src] || 0;
              if(now - lastAt < 30000) continue; // 30s cooldown per source
              const box = document.getElementById('alertBox');
              box.style.background = '#c62828';
              box.textContent = `[${a.time}] ${a.severity} @ ${src} — ` + a.message;
              box.style.display = 'block';
              if(alertHideTimer) clearTimeout(alertHideTimer);
              alertHideTimer = setTimeout(()=>{ box.style.display='none'; }, 3000);
              perSourcePopupAt[src] = now;
              break; // show one at a time
            }
          }catch(e){}
        }

        document.getElementById('start').onclick = startSelected;
        document.getElementById('stop').onclick = stopAll;
        load();
        setInterval(pollAlerts, 2000);

        // OSM + OSRM map setup
        const map = L.map('map').setView([20.5937, 78.9629], 5); // India center
        L.tileLayer('https://{s}.tile.openstreetmap.org/{z}/{x}/{y}.png', {
          maxZoom: 19, attribution: '&copy; OpenStreetMap contributors'
        }).addTo(map);

        const markers = new Map();
        let router = null;
        let selected = [];
        let locationsCache = {};
        let userMarker = null;
        let userCircle = null;
        let pickMode = false;
        const USER_RADIUS_METERS = 3000; // 3 km radius gate for visibility

        function sevClass(label){
          if(label === 'CRITICAL') return 'sev-critical';
          if(label === 'MODERATE') return 'sev-moderate';
          return 'sev-safe';
        }

        function sevColor(label){
          if(label === 'CRITICAL') return '#d73a49';
          if(label === 'MODERATE') return '#b58900';
          return '#1a7f37';
        }

        async function poll(){
          try{
            const r = await fetch('/congestion?include_idle=0');
            const j = await r.json();
            if(!j.items) return;
            // If user location is not set, hide all markers.
            if(!userMarker){
              if(markers.size){
                markers.forEach(({ marker }) => { map.removeLayer(marker); });
                markers.clear();
              }
              setTimeout(poll, 3000);
              return;
            }
            const u = userMarker.getLatLng();
            j.items.forEach(it => {
              if(typeof it.lat !== 'number' || typeof it.lon !== 'number') return;
              const key = it.filename;
              const dist = map.distance(L.latLng(it.lat, it.lon), u);
              const inRange = dist <= USER_RADIUS_METERS;
              if(!inRange){
                if(markers.has(key)){
                  const { marker } = markers.get(key);
                  map.removeLayer(marker);
                  markers.delete(key);
                }
                return;
              }
              const html = `<b>${it.location_id || key}</b><br/>`+
                `<span class="${sevClass(it.severity)}">${it.severity}</span><br/>`+
                `Count: ${it.count}<br/>`+
                `Density: ${(it.density_mp??0).toFixed(2)}/MP` + (it.density_m2? `<br/>${it.density_m2.toFixed(2)}/m²` : '');
              const radius = Math.min(30, 6 + (it.count||0));
              const color = sevColor(it.severity);
              if(markers.has(key)){
                const { marker } = markers.get(key);
                marker.setLatLng([it.lat, it.lon]);
                marker.setStyle({ color, fillColor: color, radius });
                marker.bindPopup(html);
              } else {
                const marker = L.circleMarker([it.lat, it.lon], { radius, color, fillColor: color, fillOpacity: 0.7, weight: 2 }).addTo(map).bindPopup(html);
                marker.on('click', () => {
                  // If user location is known, route from user to this marker.
                  if(userMarker){
                    const u = userMarker.getLatLng();
                    if(router){ map.removeControl(router); router=null; }
                    router = L.Routing.control({
                      waypoints: [ L.latLng(u.lat, u.lng), L.latLng(it.lat, it.lon) ],
                      routeWhileDragging: false,
                    }).addTo(map);
                    return;
                  }
                  // Fallback to original 2-click routing between markers
                  if(selected.length === 2){ selected = []; if(router){ map.removeControl(router); router=null; } }
                  selected.push([it.lat, it.lon]);
                  if(selected.length === 2){
                    router = L.Routing.control({
                      waypoints: [ L.latLng(selected[0][0], selected[0][1]), L.latLng(selected[1][0], selected[1][1]) ],
                      routeWhileDragging: false,
                    }).addTo(map);
                  }
                });
                markers.set(key, { marker });
              }
            });
          }catch(e){/* ignore */}
          setTimeout(poll, 3000);
        }
        poll();

        function placeUser(lat, lon, accuracy){
          const latlng = L.latLng(lat, lon);
          if(userMarker){ userMarker.setLatLng(latlng); }
          else {
            userMarker = L.marker(latlng, { title: 'You are here', draggable: true }).addTo(map).bindPopup('You are here');
            userMarker.on('dragend', () => {
              const ll = userMarker.getLatLng();
              if(userCircle){ userCircle.setLatLng(ll); }
              document.getElementById('ulat').value = ll.lat.toFixed(6);
              document.getElementById('ulon').value = ll.lng.toFixed(6);
            });
          }
          if(userCircle){ userCircle.setLatLng(latlng); userCircle.setRadius(USER_RADIUS_METERS); }
          else { userCircle = L.circle(latlng, { radius: USER_RADIUS_METERS, color: '#1976d2', fillColor: '#64b5f6', fillOpacity: 0.2 }).addTo(map); }
          map.flyTo(latlng, Math.max(14, map.getZoom()));
          userMarker.openPopup();
          // Sync inputs
          document.getElementById('ulat').value = lat.toFixed(6);
          document.getElementById('ulon').value = lon.toFixed(6);
        }

        document.getElementById('useLoc').onclick = async () => {
          if(!navigator.geolocation){ alert('Geolocation not supported'); return; }
          navigator.geolocation.getCurrentPosition(
            (pos) => {
              const { latitude, longitude, accuracy } = pos.coords;
              placeUser(latitude, longitude, accuracy);
            },
            (err) => { alert('Failed to get location: ' + err.message); },
            { enableHighAccuracy: true, timeout: 10000, maximumAge: 0 }
          );
        };

        document.getElementById('setLoc').onclick = () => {
          const lat = parseFloat(document.getElementById('ulat').value);
          const lon = parseFloat(document.getElementById('ulon').value);
          if(Number.isFinite(lat) && Number.isFinite(lon)){
            placeUser(lat, lon, null);
          } else {
            alert('Enter valid lat/lon');
          }
        };

        document.getElementById('pickOnMap').onclick = () => {
          pickMode = !pickMode;
          document.getElementById('pickOnMap').textContent = pickMode ? 'Picking… (click on map)' : 'Pick on Map';
        };

        map.on('click', (e) => {
          if(!pickMode) return;
          pickMode = false;
          document.getElementById('pickOnMap').textContent = 'Pick on Map';
          placeUser(e.latlng.lat, e.latlng.lng, null);
        });

        document.getElementById('recenter').onclick = () => {
          if(userMarker){
            const ll = userMarker.getLatLng();
            map.flyTo(ll, Math.max(14, map.getZoom()));
            userMarker.openPopup();
          }
        };
      </script>
    </body>
    </html>
    """
    return HTMLResponse(content=html)

@app.post("/videos/analyze/seconds")
async def analyze_per_second(filename: str, frame_stride: int = 5, detector: str = 'hog'):
    items = _list_demo_videos()
    targets = [it for it in items if it["filename"] == filename]
    if not targets:
        raise HTTPException(status_code=404, detail="Requested filename not found or empty")
    path = targets[0]["path"]
    cap = cv2.VideoCapture(path)
    if not cap.isOpened():
        raise HTTPException(status_code=400, detail=f"Failed to open video: {filename}")
    fps = cap.get(cv2.CAP_PROP_FPS) or 0.0
    if detector not in {"hog", "yolo"}:
        raise HTTPException(status_code=400, detail="detector must be 'hog' or 'yolo'")
    hog = _hog_detector() if detector != 'yolo' else None
    idx = 0
    per_sec: Dict[int, int] = {}
    try:
        while True:
            ret, frame = cap.read()
            if not ret:
                break
            if frame_stride > 1 and (idx % frame_stride) != 0:
                idx += 1
                continue
            if detector == 'yolo':
                rects = _yolo_detect(frame, conf=0.35, iou=0.5, imgsz=640)
            else:
                rects = _hog_detect(frame, hog, win_stride=(8, 8), padding=(8, 8), scale=1.05)
            count = len(rects) if rects else 0
            sec = int(idx / fps) if fps and fps > 0 else 0
            per_sec[sec] = per_sec.get(sec, 0) + count
            idx += 1
    finally:
        cap.release()
    # convert to sorted list + density per MP (based on frame size from first frame we read)
    # Re-open once to get resolution for density normalization
    cap2 = cv2.VideoCapture(path)
    w = int(cap2.get(cv2.CAP_PROP_FRAME_WIDTH))
    h = int(cap2.get(cv2.CAP_PROP_FRAME_HEIGHT))
    cap2.release()
    area_mp = (w * h) / 1_000_000.0 if w and h else 0.0
    series = []
    for s in sorted(per_sec.keys()):
        cnt = per_sec[s]
        dens = (cnt / area_mp) if area_mp else 0.0
        item = {"second": s, "count": cnt, "density_per_mp": round(dens, 3)}
        cfg = LOCATION_CONFIGS.get(filename)
        if cfg and isinstance(cfg.get("area_m2"), (int, float)) and cfg.get("area_m2"):
            area_m2 = float(cfg["area_m2"])
            item["density_per_m2"] = round((cnt / area_m2), 3) if area_m2 > 0 else 0.0
        series.append(item)
    return JSONResponse({"filename": filename, "frame_stride": frame_stride, "series": series, "area_mp": round(area_mp, 3) if area_mp else 0.0})

# Alerts API
@app.get("/alerts/latest")
async def alerts_latest():
    return JSONResponse({"latest": ALERT_STATE.get("latest")})

@app.get("/alerts/config")
async def alerts_get_config():
    return JSONResponse({"config": CONFIG})

@app.post("/alerts/config")
async def alerts_set_config(density_threshold: float = None, panic_threshold: float = None, panic_window: int = None, panic_scale: float = None):
    if density_threshold is not None:
        CONFIG["density_threshold"] = float(density_threshold)
    if panic_threshold is not None:
        CONFIG["panic_threshold"] = float(panic_threshold)
    if panic_window is not None and int(panic_window) > 0:
        CONFIG["panic_window"] = int(panic_window)
    if panic_scale is not None and float(panic_scale) > 0:
        CONFIG["panic_scale"] = float(panic_scale)
    return JSONResponse({"config": CONFIG})

@app.get("/alerts/by_source")
async def alerts_by_source():
    return JSONResponse({"by_source": ALERT_STATE.get("by_source", {})})

@app.get("/locations")
async def get_locations():
    return JSONResponse({"locations": LOCATION_CONFIGS})

@app.post("/locations/set")
async def set_location(
    filename: str = Body(...),
    area_m2: float = Body(...),
    location_id: str | None = Body(None),
    roi: List[List[int]] | None = Body(None)
):
    if not filename:
        raise HTTPException(status_code=400, detail="filename required")
    if not area_m2 or area_m2 <= 0:
        raise HTTPException(status_code=400, detail="area_m2 must be > 0")
    if roi and (not isinstance(roi, list) or len(roi) < 3):
        raise HTTPException(status_code=400, detail="roi must be list of at least 3 [x,y] points")
    LOCATION_CONFIGS[filename] = {
        "location_id": location_id or filename,
        "area_m2": float(area_m2),
        "roi": roi or []
    }
    return JSONResponse({"ok": True, "config": LOCATION_CONFIGS[filename]})

@app.post("/locations/geotag")
async def geotag_location(filename: str = Body(...), lat: float = Body(...), lon: float = Body(...)):
    if not filename:
        raise HTTPException(status_code=400, detail="filename required")
    if not isinstance(lat, (int, float)) or not isinstance(lon, (int, float)):
        raise HTTPException(status_code=400, detail="lat/lon must be numbers")
    cfg = LOCATION_CONFIGS.get(filename, {"location_id": filename, "area_m2": 0.0, "roi": []})
    cfg["lat"], cfg["lon"] = float(lat), float(lon)
    LOCATION_CONFIGS[filename] = cfg
    return JSONResponse({"ok": True, "config": cfg})

@app.delete("/locations/delete")
async def delete_location(filename: str):
    if filename in LOCATION_CONFIGS:
        del LOCATION_CONFIGS[filename]
        return JSONResponse({"ok": True})
    raise HTTPException(status_code=404, detail="filename not configured")

@app.get("/congestion")
async def congestion_feed(include_idle: int = 0):
    # By default, return only active stream metrics (markers show only when videos are playing).
    items = [dict(v) for v in GLOBAL_METRICS.values()]
    # If explicitly requested, include geotagged but idle locations as SAFE with count=0
    if include_idle:
        for fname, cfg in LOCATION_CONFIGS.items():
            lat = cfg.get("lat")
            lon = cfg.get("lon")
            if isinstance(lat, (int, float)) and isinstance(lon, (int, float)) and fname not in GLOBAL_METRICS:
                payload = {
                    "ts": int(time.time()),
                    "filename": fname,
                    "location_id": cfg.get("location_id") or fname,
                    "count": 0,
                    "density_mp": 0.0,
                    "severity": "SAFE",
                    "lat": float(lat),
                    "lon": float(lon),
                }
                if isinstance(cfg.get("area_m2"), (int, float)) and cfg.get("area_m2"):
                    payload["density_m2"] = 0.0
                items.append(payload)
    return JSONResponse({"items": items})


from fastapi.responses import HTMLResponse

@app.get("/dashboard", response_class=HTMLResponse)
def dashboard():
    html_content = """
    <html>
        <head>
            <title>Crowd Safety Dashboard</title>
        </head>
        <body style="font-family: sans-serif; background: #f5f5f5;">
            <h1>🎥 Crowd Safety Intelligence Dashboard</h1>
            <p>✅ Live video overlay stream: <a href="/videos/stream" target="_blank">View Stream</a></p>
            <p>⚙️ Analyze demo videos: <a href="/videos/analyze/demo" target="_blank">Run Analysis</a></p>
            <p>📊 Latest Alerts: <a href="/alerts/latest" target="_blank">Check Alerts</a></p>
            <p>🌍 Congestion Map Data: <a href="/congestion" target="_blank">View Congestion Data</a></p>
        </body>
    </html>
    """
    return HTMLResponse(content=html_content)


if __name__ == "__main__":
    # For local testing: python main.py
    uvicorn.run(app, host="0.0.0.0", port=8000)


from fastapi import FastAPI
from datetime import datetime

app = FastAPI()

@app.get("/alerts/latest")
def latest_alert():
    return {
        "latest": {
            "time": datetime.now().isoformat(),
            "severity": "SAFE",
            "source": "system",
            "message": "No alerts detected."
        }
    }


from fastapi import FastAPI, Request
from typing import Optional

app = FastAPI()

config = {
    "density_threshold": 10,
    "panic_threshold": 0.5,
    "panic_window": 10,
    "panic_scale": 5,
    "predict_alert_enabled": 0,
    "predict_horizon_sec": 10,
    "predict_window_sec": 30,
    "alert_cooldown_sec": 10,
}

@app.post("/alerts/config")
async def set_config(
    density_threshold: Optional[float] = None,
    panic_threshold: Optional[float] = None,
    panic_window: Optional[int] = None,
    panic_scale: Optional[float] = None,
    predict_alert_enabled: Optional[int] = None,
    predict_horizon_sec: Optional[int] = None,
    predict_window_sec: Optional[int] = None,
    alert_cooldown_sec: Optional[int] = None,
):
    # Update configuration dynamically
    for k, v in locals().items():
        if v is not None and k != "app":
            config[k] = v
    return {"status": "ok", "config": config}

@app.get("/alerts/config")
async def get_config():
    return {"config": config}



from datetime import datetime

@app.get("/alerts/latest")
def latest_alert():
    return {
        "latest": {
            "time": datetime.now().isoformat(),
            "severity": "SAFE",
            "source": "system",
            "message": "No crowd anomalies detected."
        }
    }

<|MERGE_RESOLUTION|>--- conflicted
+++ resolved
@@ -6,19 +6,8 @@
 import os
 import time
 from typing import Dict, List
-<<<<<<< HEAD
-from azure_integrations import (
-    blob_enabled,
-    blob_upload_bytes,
-    blob_list_videos,
-    resolve_path_for_processing,
-    sb_enabled,
-    sb_send_json,
-)
-=======
 from collections import deque
 from datetime import datetime
->>>>>>> 7d71a422
 try:
     from ultralytics import YOLO  # type: ignore
 except Exception:
@@ -143,27 +132,6 @@
             "duration_seconds": round(duration, 3) if duration else None,
         }
     )
-
-@app.post("/video/upload")
-async def upload_to_blob(file: UploadFile = File(...)):
-    if not file.filename:
-        raise HTTPException(status_code=400, detail="No file uploaded")
-    if not blob_enabled():
-        raise HTTPException(status_code=500, detail="Blob storage not configured")
-    # Read and upload in chunks
-    size = 0
-    chunks = []
-    while True:
-        chunk = await file.read(1024 * 1024)
-        if not chunk:
-            break
-        chunks.append(chunk)
-        size += len(chunk)
-    try:
-        blob_upload_bytes(file.filename, b"".join(chunks), overwrite=True)
-    except Exception as e:
-        raise HTTPException(status_code=500, detail=f"Failed to upload to blob: {e}")
-    return JSONResponse({"ok": True, "blob": file.filename, "size": size})
 
 def _list_demo_videos() -> List[Dict[str, object]]:
     exts = {".mp4", ".avi", ".mov", ".mkv", ".webm"}
@@ -212,14 +180,12 @@
     if _YOLO_MODEL is None:
         if YOLO is None:
             raise HTTPException(status_code=500, detail="YOLO not available. Install ultralytics.")
-        weights_path = os.path.join(os.path.dirname(os.path.abspath(__file__)), 'yolov8n.pt')
-        _YOLO_MODEL = YOLO(weights_path)
+        _YOLO_MODEL = YOLO('yolov8n.pt')
     return _YOLO_MODEL
 
 def _yolo_detect(frame, conf: float = 0.3, iou: float = 0.5, imgsz: int = 640):
     model = _get_yolo()
-    # Force CPU by default so it works without CUDA; lower imgsz if needed for speed.
-    res = model.predict(frame, conf=conf, iou=iou, imgsz=imgsz, device='cpu', verbose=False)[0]
+    res = model.predict(frame, conf=conf, iou=iou, imgsz=imgsz, verbose=False)[0]
     boxes = []
     if res and hasattr(res, 'boxes') and res.boxes is not None:
         for b in res.boxes:
@@ -334,22 +300,9 @@
         pass
     return JSONResponse({"videos": items})
 
-@app.get("/videos/source")
-async def list_all_sources():
-    local = _list_demo_videos()
-    try:
-        blobs = blob_list_videos()
-    except Exception:
-        blobs = []
-    return JSONResponse({"local": local, "blob": blobs})
-
 @app.post("/videos/analyze/demo")
 async def analyze_demo_videos(filename: str = None, frame_stride: int = 5, detector: str = 'hog'):
     items = _list_demo_videos()
-    try:
-        items += blob_list_videos()
-    except Exception:
-        pass
     if not items:
         raise HTTPException(status_code=400, detail="No demo videos found")
     targets: List[Dict[str, object]]
@@ -365,18 +318,12 @@
         raise HTTPException(status_code=500, detail="YOLO not available. Install ultralytics.")
     results: List[Dict[str, object]] = []
     for it in targets:
-        proc_path, cleanup = resolve_path_for_processing(it["path"])  # may be same path if local
         try:
-            res = _analyze_video_file(proc_path, frame_stride=frame_stride, detector=detector)
+            res = _analyze_video_file(it["path"], frame_stride=frame_stride, detector=detector)
         except HTTPException as e:
             raise e
         except Exception as e:
             raise HTTPException(status_code=500, detail=f"Failed analyzing {it['filename']}: {e}")
-        finally:
-            try:
-                cleanup()
-            except Exception:
-                pass
         results.append(res)
     return JSONResponse({"results": results})
 
@@ -528,10 +475,6 @@
 @app.get("/videos/stream")
 async def stream_demo_video(filename: str, frame_stride: int = 2, detector: str = 'hog'):
     items = _list_demo_videos()
-    try:
-        items += blob_list_videos()
-    except Exception:
-        pass
     if not any(it["filename"] == filename for it in items):
         raise HTTPException(status_code=404, detail="Requested filename not found or empty")
     path = next(it["path"] for it in items if it["filename"] == filename)
@@ -539,18 +482,8 @@
         raise HTTPException(status_code=400, detail="detector must be 'hog' or 'yolo'")
     if detector == 'yolo' and YOLO is None:
         raise HTTPException(status_code=500, detail="YOLO not available. Install ultralytics.")
-    proc_path, cleanup = resolve_path_for_processing(path)
-    def _gen():
-        try:
-            gen = _stream_overlay(proc_path, frame_stride=frame_stride, detector=detector)
-            for chunk in gen:
-                yield chunk
-        finally:
-            try:
-                cleanup()
-            except Exception:
-                pass
-    return StreamingResponse(_gen(), media_type="multipart/x-mixed-replace; boundary=frame")
+    gen = _stream_overlay(path, frame_stride=frame_stride, detector=detector)
+    return StreamingResponse(gen, media_type="multipart/x-mixed-replace; boundary=frame")
 
 @app.get("/dashboard")
 async def dashboard():
@@ -609,14 +542,13 @@
         let alertHideTimer = null;
         let perSourcePopupAt = {}; // source -> last popup ms
         async function load() {
-          const r = await fetch('/videos/source');
+          const r = await fetch('/videos/demo');
           const j = await r.json();
           const list = document.getElementById('list');
           list.innerHTML = '';
-          const src = (j.blob || []);
-          if (!src || src.length === 0) { list.textContent = 'No blob videos found.'; return; }
-          videos = src;
-          src.forEach((v, i) => {
+          if (!j.videos || j.videos.length === 0) { list.textContent = 'No videos found.'; return; }
+          videos = j.videos;
+          j.videos.forEach((v, i) => {
             const id = 'sel_' + i;
             const row = document.createElement('div');
             const cb = document.createElement('input'); cb.type = 'checkbox'; cb.id = id; cb.value = v.filename;
